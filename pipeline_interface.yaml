--- conflicted
+++ resolved
@@ -1,212 +1,4 @@
 protocol_mapping:
-<<<<<<< HEAD
-    AMPLICON: amplicon_simple
-    ATAC-SEQ: atacseq
-    ATACSEQ: atacseq
-    ATAC: atacseq
-    CHIP-SEQ: chipseq
-    CHIPSEQ: chipseq
-    CHIP: chipseq
-    CHIPMENTATION: chipseq
-    DNASE-SEQ: atacseq
-    DNASESEQ: atacseq
-    DNASE: atacseq
-    DROP-SEQ: dropseq
-    DROPSEQ: dropseq
-    HI-C: hic
-    HIC: hic
-    HI-CHIP: hic
-    HICHIP: hic
-    RNA-SEQ: rnaseq
-    RNASEQ: rnaseq
-    RNA: rnaseq
-    STARR-SEQ: starrseq
-    STARRSEQ: starrseq
-    STARR: starrseq
-
-pipelines:
-    amplicon_simple:
-        name: amplicon_simple
-        path: pipelines/amplicon_simple.py
-        arguments:
-            "-n": sample_name
-            "-i": data_path
-            "-a": amplicon
-            "-g": guide_rna
-        looper_args: True
-        resources:
-            default:
-                file_size: "0"
-                cores: 1
-                mem: 8000
-                time: "0:30:00"
-
-    atacseq:
-        name: ATAC-seq
-        sample_subtypes: 
-            ATAC-seq: ATACseqSample
-            ATAC: ATACseqSample
-            DNASE-SEQ: DNaseSample
-            DNASE: DNaseSample
-        path: pipelines/atacseq.py
-        arguments:
-            "--sample-yaml": yaml_file
-            "-S": sample_name
-            "-G": genome
-        looper_args: True
-        required_input_files: [data_path]
-        ngs_input_files: [data_path]
-        resources:
-            default:
-                file_size: "0"
-                cores: 4
-                mem: 16000
-                time: "08:00:00"
-            medium:
-                file_size: "1"
-                cores: 8
-                mem: 32000
-                time: "1-12:00:00"
-            high:
-                file_size: "2"
-                cores: 12
-                mem: 64000
-                time: "4-00:00:00"
-
-    chipseq:
-        name: ChIP-seq
-        sample_subtypes:
-            ChIP-seq: ChIPseqSample
-            ChIP: ChIPseqSample
-            ChIPmentation: ChIPmentation
-        path: pipelines/chipseq.py
-        arguments:
-            "--sample-yaml": yaml_file
-            "-S": sample_name
-            "-G": genome
-        looper_args: True
-        required_input_files: [data_path]
-        ngs_input_files: [data_path]
-        resources:
-            default:
-                file_size: "0"
-                cores: 4
-                mem: 16000
-                time: "08:00:00"
-            medium:
-                file_size: "1"
-                cores: 8
-                mem: 32000
-                time: "1-12:00:00"
-            high:
-                file_size: "2"
-                cores: 12
-                mem: 64000
-                time: "4-00:00:00"
-
-    dropseq:
-        name: Drop-seq
-        path: pipelines/dropseq.py
-        arguments:
-            "--sample-yaml": yaml_file
-            "-S": sample_name
-            "-G": genome
-        looper_args: True
-        resources:
-            default:
-                file_size: "0"
-                cores: 8
-                mem: 60000
-                time: "1-12:00:00"
-            high:
-                file_size: "4"
-                cores: 8
-                mem: 80000
-                time: "3-12:00:00"
-
-    hic:
-        name: Hi-C
-        sample_subtypes:
-            HiC: HiCSample
-            Hi-C: HiCSample
-            HiChIP: HiChIPSample
-            Hi-ChIP: HiChIPSample
-        path: pipelines/hic.py
-        arguments:
-            "--sample-yaml": yaml_file
-            "-S": sample_name
-            "-G": genome
-        looper_args: True
-        required_input_files: [data_path]
-        ngs_input_files: [data_path]
-        resources:
-            default:
-                file_size: "0"
-                cores: 4
-                mem: 16000
-                time: "08:00:00"
-            medium:
-                file_size: "1"
-                cores: 8
-                mem: 32000
-                time: "1-12:00:00"
-            high:
-                file_size: "2"
-                cores: 12
-                mem: 64000
-                time: "8-00:00:00"
-
-    rnaseq:
-        name: RNA-seq
-        sample_subtypes: 
-            RNA-seq: RNASeqSample
-            RNA: RNASeqSample
-        path: pipelines/rnaseq.py
-        arguments:
-            "--sample-yaml": yaml_file
-            "-S": sample_name
-            "-G": genome
-        looper_args: True
-        required_input_files: [data_path]
-        ngs_input_files: [data_path]
-        resources:
-            default:
-                file_size: "0"
-                cores: 1
-                mem: 8000
-                time: "01:00:00"
-            medium:
-                file_size: "1"
-                cores: 2
-                mem: 16000
-                time: "08:00:00"
-
-    starrseq:
-        name: STARR-seq
-        sample_subtypes: STARRseqSample
-        path: pipelines/starrseq.py
-        arguments:
-            "--sample-yaml": yaml_file
-            "-S": sample_name
-            "-G": genome
-        looper_args: True
-        resources:
-            default:
-                file_size: "0"
-                cores: 4
-                mem: 16000
-                time: "08:00:00"
-            medium:
-                file_size: "1"
-                cores: 8
-                mem: 32000
-                time: "1-12:00:00"
-            high:
-                file_size: "2"
-                cores: 12
-                mem: 64000
-                time: "4-00:00:00"
-=======
   ATAC: atacseq.py
   ATAC-SEQ: atacseq.py
   CHIP: chipseq.py
@@ -341,5 +133,4 @@
         file_size: "4"
         cores: "8"
         mem: "80000"
-        time: "3-12:00:00"
->>>>>>> 5de676a1
+        time: "3-12:00:00"